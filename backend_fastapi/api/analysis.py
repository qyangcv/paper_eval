--- conflicted
+++ resolved
@@ -23,10 +23,7 @@
 from utils.task_storage import get_task_storage
 from utils.async_tasks import get_task_manager
 from api.eval_module import (
-<<<<<<< HEAD
-    hard_eval,
     soft_eval,
-    img_eval,
     ref_eval
 )
 from tools.docx_tools.docx_analysis_functions import (
@@ -34,9 +31,6 @@
     get_overall_stats as extract_overall_stats,
     get_chapter_stats as extract_chapter_stats,
     get_ref_stats as extract_ref_stats
-=======
-    soft_eval
->>>>>>> e40b8872
 )
 
 logger = get_logger(__name__)
@@ -482,9 +476,6 @@
 # 预览相关接口已移动到preview.py
 # 图片评价接口已整合到issues接口中
 
-<<<<<<< HEAD
-
-=======
 @router.get("/{task_id}/evaluation-status")
 async def get_evaluation_status(task_id: str):
     """
@@ -529,5 +520,4 @@
         raise
     except Exception as e:
         logger.error(f"获取评估状态失败: {e}")
-        raise HTTPException(status_code=500, detail=f"获取评估状态失败: {str(e)}")
->>>>>>> e40b8872
+        raise HTTPException(status_code=500, detail=f"获取评估状态失败: {str(e)}")